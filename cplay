--- conflicted
+++ resolved
@@ -23,28 +23,16 @@
 Foundation, Inc., 59 Temple Place - Suite 330, Boston, MA  02111-1307, USA.
 """
 
-import curses
+import os
+import sys
+import time
 import getopt
-import gettext
-import locale
-import logging
-import os
 import re
-import select
 import signal
 import string
+import select
 from subprocess import call
-import sys
-import time
 import traceback
-import tty
-
-locale.setlocale(locale.LC_ALL, "")
-code = locale.getpreferredencoding()
-
-_locale_domain = "cplay"
-_locale_dir = "/usr/local/share/locale"
-gettext.install(_locale_domain, _locale_dir)
 
 global mg
 try:
@@ -54,9 +42,12 @@
 except ImportError:
     mg = None
 
-
-<<<<<<< HEAD
-=======
+try: from ncurses import curses
+except ImportError: import curses
+
+try: import tty
+except ImportError: tty = None
+
 try:
     import locale
     locale.setlocale(locale.LC_ALL, "")
@@ -85,7 +76,6 @@
     def _(s): return s
 
 # ------------------------------------------
->>>>>>> a3c8ac72
 XTERM = re.search("rxvt|xterm", os.environ["TERM"])
 CONTROL_FIFO = ("%s/cplay-control-%s" %
                 (os.environ.get("TMPDIR", "/tmp"), os.environ["USER"]))
@@ -344,19 +334,11 @@
         keymap.bind('q', self.command_quit, ())
         keymap.bind('v', app.mixer, ("toggle",))
         keymap.bind(',', app.command_macro, ())
-<<<<<<< HEAD
-        keymap.bind('[', app.speed_decr, ())  # FIXME Document this
-        keymap.bind(']', app.speed_incr, ())  # FIXME Document this
-        keymap.bind('=', app.speed_reset, ()) # FIXME Document this
-        keymap.bind('e', app.eq_next, ()) # FIXME Document this
-        keymap.bind('E', app.eq_prev, ()) # FIXME Document this
-=======
         keymap.bind('[', app.incr_reset_decr_speed, (-1,))  # FIXME Document this
         keymap.bind(']', app.incr_reset_decr_speed, (+1,))  # FIXME Document this
         keymap.bind('\\', app.incr_reset_decr_speed, (0,))   # FIXME Document this
         keymap.bind('e', app.next_prev_eq, (+1,)) # FIXME Document this
         keymap.bind('E', app.next_prev_eq, (-1,)) # FIXME Document this
->>>>>>> a3c8ac72
 
     def command_quit(self):
         app.do_input_hook = self.do_quit
@@ -1473,19 +1455,11 @@
         self.mplayer_send("speed_set %f" % self.speed)
         app.status(_("Speed: %s%%") % (self.speed * 100), 1)
 
-<<<<<<< HEAD
     def eq_chg(self, offset):
         if len(EQUALIZERS) == 0:
             app.status(_("No equalizers configured"), 2)
             return
         self.eq_cur = (self.eq_cur + offset) % (len(EQUALIZERS))
-=======
-    def eq_chg(self, direction):
-        if len(EQUALIZERS) == 0:
-            app.status(_("No equalizers configured"), 2)
-            return
-        self.eq_cur = (self.eq_cur + direction) % (len(EQUALIZERS))
->>>>>>> a3c8ac72
         self.equalizer = EQUALIZERS[self.eq_cur][0]
         app.status(_("Equalizer: %s(%s)") % (EQUALIZERS[self.eq_cur][1], self.equalizer), 1)
         self.mplayer_send("af equalizer=" + self.equalizer);
@@ -1660,13 +1634,7 @@
             if self.control.fd in r:
                 self.control.handle_command()
 
-<<<<<<< HEAD
-    def play(self, entry, offset = 0):
-        logging.debug("Starting to play " + str(entry))
-        self.play_tid = None
-=======
     def setup_player(self, entry, offset = 0):
->>>>>>> a3c8ac72
         if entry is None or offset is None: return
         logging.debug("Setting up player for " + str(entry))
         self.player.stop(quiet=1)
@@ -1722,94 +1690,22 @@
         except Exception, e: app.status(e, 2)
 
     def _mixer(self, cmd, arg):
-<<<<<<< HEAD
-        """Give a command to the audio mixer.
-        
-        cmd -- 'toggle' to change mixed channel to next,
-               'set' to set the volume to arg, or
-               'cue' to increase the volume by arg.
-        """
-        try:
-            import ossaudiodev
-            mixer = ossaudiodev.openmixer()
-            get, set = mixer.get, mixer.set
-            self.channels = self.channels or \
-                [['MASTER', ossaudiodev.SOUND_MIXER_VOLUME],
-                 ['PCM', ossaudiodev.SOUND_MIXER_PCM]]
-            if cmd == "toggle": self.channels.insert(0, self.channels.pop())
-            name, channel = self.channels[0]
-            if cmd == "cue": arg = min(100, max(0, get(channel)[0] + arg))
-            if cmd in ["set", "cue"]: set(channel, (arg, arg))
-            app.status(_("%s volume %s%%") % (name, get(channel)[0]), 1)
-            mixer.close()
-            return
-        except IOError:
-            # If /dev/mixer is not available, opening the mixer fails.
-            # Thus, we aren't using OSS.
-            pass
-
-        # FIXME: ALSA is probably the common case, so it should come first
-        # but pyalsaaudio docs don't say what error is thrown if it's used
-        # on a system with no alsa...
-=======
->>>>>>> a3c8ac72
         try: # ALSA
             import alsaaudio
             mixer = alsaaudio.Mixer()
             get, set = mixer.getvolume, mixer.setvolume
             name = 'MASTER'
-<<<<<<< HEAD
-            # FIXME: No 'toggle' support
-=======
->>>>>>> a3c8ac72
             if cmd is "set": set(arg)
             if cmd is "cue" and arg!=0: # ALSA doesn't do integer increments
                 oldvolume = get()[0]
                 newvol = get()[0]
-<<<<<<< HEAD
-                while (get()[0] is oldvolume):
-=======
                 while (get()[0] == oldvolume):
->>>>>>> a3c8ac72
                     newvol = min(100, max(0, newvol + arg))
                     set(newvol)
                     if ((oldvolume==0 and arg<0) or
                         (oldvolume==100 and arg>0)): 
                         break
             app.status(_("%s volume %s%%") % (name, get()[0]), 1)
-<<<<<<< HEAD
-            return
-        except ImportError:
-            app.status(_("Not using OSS and no alsa support available"), 2)
-
-    def speed_incr(self):
-        if(isinstance(self.player, MPlayer)):
-            self.player.speed_chg(self.player.speed + SPEED_OFFSET)
-        else:
-            app.status(_("Speed control requires MPlayer"), 1)
-
-    def speed_decr(self):
-        if(isinstance(self.player, MPlayer)):
-            self.player.speed_chg(self.player.speed - SPEED_OFFSET)
-        else:
-            app.status(_("Speed control requires MPlayer"), 1)
-
-    def speed_reset(self):
-        if(isinstance(self.player, MPlayer)):
-            self.player.speed_chg(1.0)
-        else:
-            app.status(_("Speed control requires MPlayer"), 1)
-
-    def eq_next(self):
-        if(isinstance(self.player, MPlayer)):
-            self.player.eq_chg(1)
-        else:
-            app.status(_("Equalizer support requires MPlayer"), 1)
-
-    def eq_prev(self):
-        if(isinstance(self.player, MPlayer)):
-            self.player.eq_chg(-1)
-=======
         except: # OSS
             try:
                 import ossaudiodev
@@ -1844,7 +1740,6 @@
     def next_prev_eq(self, direction):
         if(isinstance(self.player, MPlayer)):
             self.player.eq_chg(direction)
->>>>>>> a3c8ac72
         else:
             app.status(_("Equalizer support requires MPlayer"), 1)
 
@@ -1916,14 +1811,9 @@
 # ------------------------------------------
 def main():
     try:
-        opts, args = getopt.getopt(sys.argv[1:], "nrRd:")
+        opts, args = getopt.getopt(sys.argv[1:], "mnrRd:")
     except:
-<<<<<<< HEAD
-        usage = _("Usage: %s [-d <filename>] [-nrR]" 
-                  "[ file | dir | playlist ] ...\n")
-=======
-        usage = _("Usage: %s [-dFileForDebugOutput] [-mnrR] [ file | dir | playlist ] ...\n")
->>>>>>> a3c8ac72
+        usage = _("Usage: %s [-d <filename>] [-mnrR] [ file | dir | playlist ] ...\n")
         sys.stderr.write(usage % sys.argv[0])
         sys.exit(1)
 
@@ -1944,10 +1834,7 @@
             if opt == "-n": app.restricted = 1
             if opt == "-r": app.win_playlist.command_toggle_repeat()
             if opt == "-R": app.win_playlist.command_toggle_random()
-<<<<<<< HEAD
-=======
             if opt == "-m": app.mixer("toggle")
->>>>>>> a3c8ac72
         logging.debug("Preferred locale is " + str(code))
         if args or playlist:
             for i in args or playlist:
@@ -1963,12 +1850,6 @@
 
 # ------------------------------------------
 PLAYERS = [
-<<<<<<< HEAD
-    MPlayer("mplayer -slave -vc null -vo null {file}",
-            "^http://|\.(mp[123]|ogg|oga|flac|spx|mp[cp+]|mod|xm|fm|s3m|" +
-                "med|col|669|it|mtm|stm|aiff|au|cdr|wav|wma|m4a|m4b)$"),
-=======
->>>>>>> a3c8ac72
     FrameOffsetPlayer("ogg123 -q -v -k {offset} {file}", "\.(ogg|flac|spx)$"),
     FrameOffsetPlayer("splay -f -k {offset} {file}", "(^http://|\.mp[123]$)", 38.28),
     FrameOffsetPlayer("mpg123 -q -v -k {offset} {file}", "(^http://|\.mp[123]$)", 38.28),
